// -------------------------------------------------------------------------------------------------
//  Copyright (C) 2015-2025 Nautech Systems Pty Ltd. All rights reserved.
//  https://nautechsystems.io
//
//  Licensed under the GNU Lesser General Public License Version 3.0 (the "License");
//  You may not use this file except in compliance with the License.
//  You may obtain a copy of the License at https://www.gnu.org/licenses/lgpl-3.0.en.html
//
//  Unless required by applicable law or agreed to in writing, software
//  distributed under the License is distributed on an "AS IS" BASIS,
//  WITHOUT WARRANTIES OR CONDITIONS OF ANY KIND, either express or implied.
//  See the License for the specific language governing permissions and
//  limitations under the License.
// -------------------------------------------------------------------------------------------------

use std::{
    ffi::c_char,
    ops::{Deref, DerefMut},
};

use nautilus_core::{
    UUID4,
    ffi::{
        parsing::{optional_bytes_to_json, u8_as_bool},
        string::{cstr_as_str, cstr_to_ustr, optional_cstr_to_str},
    },
};
use nautilus_model::identifiers::TraderId;

use crate::{
    enums::{LogColor, LogLevel},
    logging::{
        self, headers,
        logger::{self, LogGuard, LoggerConfig},
        logging_set_bypass, map_log_level_to_filter, parse_component_levels,
        writer::FileWriterConfig,
    },
};

/// C compatible Foreign Function Interface (FFI) for an underlying [`LogGuard`].
///
/// This struct wraps `LogGuard` in a way that makes it compatible with C function
/// calls, enabling interaction with `LogGuard` in a C environment.
///
/// It implements the `Deref` trait, allowing instances of `LogGuard_API` to be
/// dereferenced to `LogGuard`, providing access to `LogGuard`'s methods without
/// having to manually access the underlying `LogGuard` instance.
#[repr(C)]
#[allow(non_camel_case_types)]
pub struct LogGuard_API(Box<LogGuard>);

impl Deref for LogGuard_API {
    type Target = LogGuard;

    fn deref(&self) -> &Self::Target {
        &self.0
    }
}

impl DerefMut for LogGuard_API {
    fn deref_mut(&mut self) -> &mut Self::Target {
        &mut self.0
    }
}

/// Initializes logging.
///
/// Logging should be used for Python and sync Rust logic which is most of
/// the components in the [nautilus_trader](https://pypi.org/project/nautilus_trader) package.
/// Logging can be configured to filter components and write up to a specific level only
/// by passing a configuration using the `NAUTILUS_LOG` environment variable.
///
/// # Safety
///
/// Should only be called once during an applications run, ideally at the
/// beginning of the run.
///
/// - Assume `directory_ptr` is either NULL or a valid C string pointer.
/// - Assume `file_name_ptr` is either NULL or a valid C string pointer.
/// - Assume `file_format_ptr` is either NULL or a valid C string pointer.
/// - Assume `component_level_ptr` is either NULL or a valid C string pointer.
#[unsafe(no_mangle)]
pub unsafe extern "C" fn logging_init(
    trader_id: TraderId,
    instance_id: UUID4,
    level_stdout: LogLevel,
    level_file: LogLevel,
    directory_ptr: *const c_char,
    file_name_ptr: *const c_char,
    file_format_ptr: *const c_char,
    component_levels_ptr: *const c_char,
    is_colored: u8,
    is_bypassed: u8,
    print_config: u8,
    max_file_size: u64,
    max_backup_count: u32,
) -> LogGuard_API {
    let level_stdout = map_log_level_to_filter(level_stdout);
    let level_file = map_log_level_to_filter(level_file);

    let component_levels_json = unsafe { optional_bytes_to_json(component_levels_ptr) };
    let component_levels = parse_component_levels(component_levels_json);

    let config = LoggerConfig::new(
        level_stdout,
        level_file,
        component_levels,
        u8_as_bool(is_colored),
        u8_as_bool(print_config),
    );

<<<<<<< HEAD
    let directory = optional_cstr_to_str(directory_ptr).map(std::string::ToString::to_string);
    let file_name = optional_cstr_to_str(file_name_ptr).map(std::string::ToString::to_string);
    let file_format = optional_cstr_to_str(file_format_ptr).map(std::string::ToString::to_string);

    // Configure file rotation if max_file_size > 0
    let file_rotate = if max_file_size > 0 {
        Some((max_file_size, max_backup_count))
    } else {
        None
    };

    let file_config = FileWriterConfig::new(directory, file_name, file_format, file_rotate);
=======
    let directory =
        unsafe { optional_cstr_to_str(directory_ptr).map(std::string::ToString::to_string) };
    let file_name =
        unsafe { optional_cstr_to_str(file_name_ptr).map(std::string::ToString::to_string) };
    let file_format =
        unsafe { optional_cstr_to_str(file_format_ptr).map(std::string::ToString::to_string) };
    let file_config = FileWriterConfig::new(directory, file_name, file_format);
>>>>>>> 18b93eb2

    if u8_as_bool(is_bypassed) {
        logging_set_bypass();
    }

    LogGuard_API(Box::new(
        logging::init_logging(trader_id, instance_id, config, file_config).unwrap(),
    ))
}

/// Creates a new log event.
///
/// # Safety
///
/// - Assumes `component_ptr` is a valid C string pointer.
/// - Assumes `message_ptr` is a valid C string pointer.
#[unsafe(no_mangle)]
pub unsafe extern "C" fn logger_log(
    level: LogLevel,
    color: LogColor,
    component_ptr: *const c_char,
    message_ptr: *const c_char,
) {
    let component = unsafe { cstr_to_ustr(component_ptr) };
    let message = unsafe { cstr_as_str(message_ptr) };

    logger::log(level, color, component, message);
}

/// Logs the Nautilus system header.
///
/// # Safety
///
/// - Assumes `machine_id_ptr` is a valid C string pointer.
/// - Assumes `component_ptr` is a valid C string pointer.
#[unsafe(no_mangle)]
pub unsafe extern "C" fn logging_log_header(
    trader_id: TraderId,
    machine_id_ptr: *const c_char,
    instance_id: UUID4,
    component_ptr: *const c_char,
) {
    let component = unsafe { cstr_to_ustr(component_ptr) };
    let machine_id = unsafe { cstr_as_str(machine_id_ptr) };
    headers::log_header(trader_id, machine_id, instance_id, component);
}

/// Logs system information.
///
/// # Safety
///
/// - Assumes `component_ptr` is a valid C string pointer.
#[unsafe(no_mangle)]
pub unsafe extern "C" fn logging_log_sysinfo(component_ptr: *const c_char) {
    let component = unsafe { cstr_to_ustr(component_ptr) };
    headers::log_sysinfo(component);
}

/// Flushes global logger buffers of any records.
#[unsafe(no_mangle)]
pub extern "C" fn logger_drop(log_guard: LogGuard_API) {
    drop(log_guard);
}<|MERGE_RESOLUTION|>--- conflicted
+++ resolved
@@ -109,11 +109,6 @@
         u8_as_bool(print_config),
     );
 
-<<<<<<< HEAD
-    let directory = optional_cstr_to_str(directory_ptr).map(std::string::ToString::to_string);
-    let file_name = optional_cstr_to_str(file_name_ptr).map(std::string::ToString::to_string);
-    let file_format = optional_cstr_to_str(file_format_ptr).map(std::string::ToString::to_string);
-
     // Configure file rotation if max_file_size > 0
     let file_rotate = if max_file_size > 0 {
         Some((max_file_size, max_backup_count))
@@ -121,16 +116,14 @@
         None
     };
 
-    let file_config = FileWriterConfig::new(directory, file_name, file_format, file_rotate);
-=======
     let directory =
         unsafe { optional_cstr_to_str(directory_ptr).map(std::string::ToString::to_string) };
     let file_name =
         unsafe { optional_cstr_to_str(file_name_ptr).map(std::string::ToString::to_string) };
     let file_format =
         unsafe { optional_cstr_to_str(file_format_ptr).map(std::string::ToString::to_string) };
-    let file_config = FileWriterConfig::new(directory, file_name, file_format);
->>>>>>> 18b93eb2
+
+    let file_config = FileWriterConfig::new(directory, file_name, file_format, file_rotate);
 
     if u8_as_bool(is_bypassed) {
         logging_set_bypass();
