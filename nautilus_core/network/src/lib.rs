--- conflicted
+++ resolved
@@ -265,10 +265,6 @@
 #[cfg(test)]
 mod tests {
     use super::*;
-<<<<<<< HEAD
-    use httptest::{matchers::*, responders::*, Expectation, Server};
-    use hyper::StatusCode;
-=======
     use std::convert::Infallible;
     use std::net::{SocketAddr, TcpListener};
 
@@ -347,7 +343,6 @@
 
         (addr, tx)
     }
->>>>>>> 4387144b
 
     #[tokio::test]
     async fn test_get() {
